/*---
title: 创建时间滚动条
description: >-
<<<<<<< HEAD
  通过滑动滚动条能够可视化展现发生在2015年的大于5.9级的地震.
  
=======
  通过滑动滚动条能够可视化展现发生在2015年大于5.9级的地震.
>>>>>>> 4c6cb68f
tags:
  - 用户交互
  - 来源
pathname: /mapbox-gl-js/example/timeline-animation/
---*/
import Example from '../../components/example';
import html from './timeline-animation.html';
export default Example(html);<|MERGE_RESOLUTION|>--- conflicted
+++ resolved
@@ -1,12 +1,7 @@
 /*---
 title: 创建时间滚动条
 description: >-
-<<<<<<< HEAD
   通过滑动滚动条能够可视化展现发生在2015年的大于5.9级的地震.
-  
-=======
-  通过滑动滚动条能够可视化展现发生在2015年大于5.9级的地震.
->>>>>>> 4c6cb68f
 tags:
   - 用户交互
   - 来源
